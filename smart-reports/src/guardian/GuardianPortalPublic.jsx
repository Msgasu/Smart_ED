import React, { useState } from 'react';
import { supabase } from '../lib/supabase';
import GuardianReportViewer from './GuardianReportViewer';
import '../styles/guardian.css';

const GuardianPortalPublic = () => {
  const [studentId, setStudentId] = useState('');
  const [uniqueCode, setUniqueCode] = useState('');
  const [loading, setLoading] = useState(false);
  const [error, setError] = useState('');
  const [reportData, setReportData] = useState(null);
  const [termsAgendaOpen, setTermsAgendaOpen] = useState(true);
  const [welcomeOpen, setWelcomeOpen] = useState(true);
  const [importantInfoOpen, setImportantInfoOpen] = useState(true);

  // Dummy data for demonstration
  const dummyTermsAgenda = [
    { date: '2025-09-06', event: 'Term 1 Begins (2025/2026 academic year)' },
 
  ];

  const dummyAnnouncements = [
    'We\'re excited to welcome all our students, parents, and staff back as we begin a new academic term! We hope everyone had a restful and enjoyable break. As we step into this new chapter, we look forward to a term filled with learning, growth, and new opportunities. Let\'s work together to make this term a successful and inspiring journey for all. Here\'s to a great start and an even greater term ahead!',
    'Welcome back!'
  ];

  // Dummy report data for successful lookup
  const dummyReportData = {
    student: {
      name: 'John Doe',
      studentId: 'STU001',
      class: 'Grade 10A',
      program: 'Science'
    },
    term: 'Term 3',
    academicYear: '2023/2024',
    totalScore: 856,
    overallGrade: 'A',
    conduct: 'Excellent',
    attendance: '95%',
    nextClass: 'Grade 11',
    reopeningDate: '2024-05-15',
    teacherRemarks: 'John has shown exceptional performance this term. He demonstrates strong understanding in all subjects and actively participates in class discussions.',
    grades: [
      { subject: 'Mathematics', classScore: 85, examScore: 90, total: 175, grade: 'A', position: 2, remark: 'Excellent work' },
      { subject: 'English Language', classScore: 82, examScore: 88, total: 170, grade: 'A', position: 3, remark: 'Very good' },
      { subject: 'Physics', classScore: 90, examScore: 85, total: 175, grade: 'A', position: 1, remark: 'Outstanding' },
      { subject: 'Chemistry', classScore: 88, examScore: 87, total: 175, grade: 'A', position: 2, remark: 'Excellent' },
      { subject: 'Biology', classScore: 75, examScore: 86, total: 161, grade: 'B+', position: 5, remark: 'Good effort' }
    ]
  };

  const handleReportLookup = async (e) => {
    e.preventDefault();
    setLoading(true);
    setError('');
    setReportData(null);

    try {
      // Step 1: Verify student credentials
      const { data: studentData, error: studentError } = await supabase
        .from('students')
        .select(`
          student_id,
          unique_code,
          profile_id,
          class_year,
          program,
          profiles!inner(first_name, last_name, sex)
        `)
        .eq('student_id', studentId)
        .eq('unique_code', uniqueCode)
        .single();

      if (studentError || !studentData) {
        setError('Invalid Student ID or Unique Code. Please check your credentials and try again.');
        setLoading(false);
        return;
      }

      // Step 2: Get Term 3 report for this student
      const { data: reportData, error: reportError } = await supabase
        .from('student_reports')
        .select(`
          id,
          term,
          academic_year,
          total_score,
          overall_grade,
          conduct,
          attendance,
          position_held,
          interest,
          next_class,
          reopening_date,
          teacher_remarks,
          headmaster_remarks,
          house_report,
          class_teacher_signature,
          house_master_signature,
          principal_signature
        `)
        .eq('student_id', studentData.profile_id)
        .eq('term', 'Term 3')
        .order('created_at', { ascending: false })
        .limit(1)
        .single();

      if (reportError || !reportData) {
        setError('No Term 3 report found for this student.');
        setLoading(false);
        return;
      }

      // Step 3: Get grades for this report
      const { data: gradesData, error: gradesError } = await supabase
        .from('student_grades')
        .select(`
          id,
          class_score,
          exam_score,
          total_score,
          grade,
          position,
          remark,
          teacher_signature,
          courses!inner(name)
        `)
        .eq('report_id', reportData.id);

      if (gradesError) {
        console.error('Error fetching grades:', gradesError);
        setError('Error loading grade details.');
        setLoading(false);
        return;
      }

      // Step 4: Format the data for GuardianReportViewer
      const formattedReport = {
        // Report data
        term: reportData.term,
        academic_year: reportData.academic_year,
        class_year: studentData.class_year || 'N/A',
        total_score: reportData.total_score || 0,
        overall_grade: reportData.overall_grade || 'N/A',
        conduct: reportData.conduct || 'N/A',
        attendance: reportData.attendance || 'N/A',
        position_held: reportData.position_held || 'N/A',
        interest: reportData.interest || 'N/A',
        next_class: reportData.next_class || 'N/A',
        reopening_date: reportData.reopening_date || 'N/A',
        teacher_remarks: reportData.teacher_remarks || 'No remarks available.',
        headmaster_remarks: reportData.headmaster_remarks || 'No remarks available.',
        house_report: reportData.house_report || 'No house report available.',
        class_teacher_signature: reportData.class_teacher_signature || 'N/A',
        house_master_signature: reportData.house_master_signature || 'N/A',
        principal_signature: reportData.principal_signature || 'N/A',
        
        // Student grades with proper structure
        student_grades: gradesData.map(grade => ({
          id: grade.id,
          courses: { name: grade.courses.name },
          class_score: grade.class_score || 0,
          exam_score: grade.exam_score || 0,
          total_score: grade.total_score || 0,
          grade: grade.grade || 'N/A',
          position: grade.position || 'N/A',
          remark: grade.remark || 'N/A',
          teacher_signature: grade.teacher_signature || 'N/A'
        }))
      };

      // Student data for GuardianReportViewer
      const studentDataForViewer = {
        first_name: studentData.profiles.first_name,
        last_name: studentData.profiles.last_name,
        sex: studentData.profiles.sex || 'N/A',
        students: { student_id: studentData.student_id }
      };

      setReportData({ report: formattedReport, student: studentDataForViewer });
    } catch (error) {
      console.error('Error during report lookup:', error);
      setError('An error occurred while looking up the report. Please try again.');
    } finally {
      setLoading(false);
    }
  };



  return (
    <div className="guardian-portal-public">
      <div className="guardian-portal-container">
        {/* Header */}
        <div className="guardian-portal-header">
          <h1 className="guardian-portal-title">
            Guardian Portal
          </h1>
          <p className="guardian-portal-description">Access your ward's academic reports and school information</p>
        </div>

        <div className={`guardian-portal-grid ${reportData ? 'report-active' : ''}`}>
          {/* Main Content */}
          <div className="guardian-portal-main">
            {!reportData && (
              <div className="report-lookup-card">
                <h2 className="report-lookup-title">
                  🔍 View Student Report (Term 3)
                </h2>
                
                <form onSubmit={handleReportLookup} className="report-lookup-form">
                  <div className="form-grid">
                    <div className="form-group">
                      <label className="form-label">
                        Student ID
                      </label>
                      <input
                        type="text"
                        placeholder="Enter Student ID (e.g., STU001)"
                        value={studentId}
                        onChange={(e) => setStudentId(e.target.value)}
                        required
                        className="form-input"
                      />
                    </div>
                    <div className="form-group">
                      <label className="form-label">
                        Unique Code
                      </label>
                      <input
                        type="text"
                        placeholder="Enter Unique Code (e.g., ABC123)"
                        value={uniqueCode}
                        onChange={(e) => setUniqueCode(e.target.value)}
                        required
                        className="form-input"
                      />
                    </div>
                  </div>
                  
                  {error && (
                    <div className="error-message">
                      {error}
                    </div>
                  )}

                  <button 
                    type="submit" 
                    disabled={loading}
                    className={`submit-button ${loading ? 'loading' : ''}`}
                  >
                    {loading ? '⏳ Looking up report...' : '🔍 View Report'}
                  </button>
                </form>

                {/* Instructions */}
                <div className="instructions-box">
                  <p className="instructions-text">
                    <strong>Instructions:</strong> Enter your ward's Student ID and Unique Code exactly as provided by the school. These credentials are case-sensitive.
                  </p>
                </div>
              </div>
            )}

            {/* Report Display */}
            {reportData && (
              <GuardianReportViewer 
                report={reportData.report} 
                student={reportData.student}
                onBack={() => setReportData(null)}
              />
            )}
          </div>

          {/* Sidebar */}
          {!reportData && (
            <div className="guardian-portal-sidebar">
              {/* Terms Agenda */}
              <div className="sidebar-card">
                <h3 
                  className="sidebar-card-title toggleable" 
                  onClick={() => setTermsAgendaOpen(!termsAgendaOpen)}
                >
                  📅 Terms Agenda
                  <span className={`toggle-arrow ${termsAgendaOpen ? 'open' : ''}`}>▼</span>
                </h3>
                {termsAgendaOpen && (
                  <div className="agenda-list">
                    {dummyTermsAgenda.map((item, index) => (
                      <div key={index} className="agenda-item">
                        <span className="agenda-date">{item.date}</span>
                        <span className="agenda-event">{item.event}</span>
                      </div>
                    ))}
                  </div>
                )}
              </div>

              {/* Welcome Message */}
              <div className="sidebar-card">
                <h3 
                  className="sidebar-card-title toggleable" 
                  onClick={() => setWelcomeOpen(!welcomeOpen)}
                >
                  🔔 Welcome
                  <span className={`toggle-arrow ${welcomeOpen ? 'open' : ''}`}>▼</span>
                </h3>
                {welcomeOpen && (
                  <div className="announcements-list">
                    {dummyAnnouncements.map((announcement, index) => (
                      <div key={index} className="announcement-item">
                        <p>{announcement}</p>
                      </div>
                    ))}
                  </div>
                )}
              </div>

<<<<<<< HEAD
              {/* Important Information */}
              <div className="sidebar-card">
                <h3 
                  className="sidebar-card-title toggleable" 
                  onClick={() => setImportantInfoOpen(!importantInfoOpen)}
                >
                  📞 Important Information
                  <span className={`toggle-arrow ${importantInfoOpen ? 'open' : ''}`}>▼</span>
                </h3>
                {importantInfoOpen && (
                  <div className="contact-info">
                    <p><strong>School Contact:</strong> +233 123 456 789</p>
                    <p><strong>Email:</strong> info@lifeinternational.edu.gh</p>
                    <p><strong>Office Hours:</strong> Mon-Fri 8:00 AM - 4:00 PM</p>
                    <p><strong>Emergency Contact:</strong> +233 987 654 321</p>
                  </div>
                )}
              </div>
=======
            {/* Important Information */}
            <div style={{ 
              backgroundColor: 'white', 
              borderRadius: '8px', 
              border: '1px solid #e5e7eb',
              padding: '20px',
              boxShadow: '0 1px 3px rgba(0,0,0,0.1)'
            }}>
              <h3 style={{ fontSize: '1.125rem', fontWeight: '600', marginBottom: '15px' }}>
                📞 Contact Information
              </h3>
              <div style={{ fontSize: '14px', lineHeight: '1.6' }}>
         
                <p><strong>Email:</strong> lifeinternationalcollege@gmail.com</p>
                <p><strong>Emergency Contact:</strong> +233 208 156 742 (Mr. Gasu)</p>
                <p><strong>Emergency Contact:</strong> +233 249 642 785 (Mr. Tamakloe)</p>
                <p><strong>Emergency Contact:</strong> +233 244 377 584 (Mrs. Danso)</p>
            </div>
>>>>>>> a3fbbec7
            </div>
          )}
        </div>
      </div>
    </div>
  );
};

export default GuardianPortalPublic;<|MERGE_RESOLUTION|>--- conflicted
+++ resolved
@@ -317,45 +317,25 @@
                 )}
               </div>
 
-<<<<<<< HEAD
               {/* Important Information */}
               <div className="sidebar-card">
                 <h3 
                   className="sidebar-card-title toggleable" 
                   onClick={() => setImportantInfoOpen(!importantInfoOpen)}
                 >
-                  📞 Important Information
+                  📞 Contact Information
                   <span className={`toggle-arrow ${importantInfoOpen ? 'open' : ''}`}>▼</span>
                 </h3>
                 {importantInfoOpen && (
                   <div className="contact-info">
-                    <p><strong>School Contact:</strong> +233 123 456 789</p>
-                    <p><strong>Email:</strong> info@lifeinternational.edu.gh</p>
-                    <p><strong>Office Hours:</strong> Mon-Fri 8:00 AM - 4:00 PM</p>
-                    <p><strong>Emergency Contact:</strong> +233 987 654 321</p>
+         
+                    <p><strong>Email:</strong> lifeinternationalcollege@gmail.com</p>
+                    <p><strong>Emergency Contact:</strong> +233 208 156 742 (Mr. Gasu)</p>
+                    <p><strong>Emergency Contact:</strong> +233 249 642 785 (Mr. Tamakloe)</p>
+                    <p><strong>Emergency Contact:</strong> +233 244 377 584 (Mrs. Danso)</p>
                   </div>
                 )}
-              </div>
-=======
-            {/* Important Information */}
-            <div style={{ 
-              backgroundColor: 'white', 
-              borderRadius: '8px', 
-              border: '1px solid #e5e7eb',
-              padding: '20px',
-              boxShadow: '0 1px 3px rgba(0,0,0,0.1)'
-            }}>
-              <h3 style={{ fontSize: '1.125rem', fontWeight: '600', marginBottom: '15px' }}>
-                📞 Contact Information
-              </h3>
-              <div style={{ fontSize: '14px', lineHeight: '1.6' }}>
-         
-                <p><strong>Email:</strong> lifeinternationalcollege@gmail.com</p>
-                <p><strong>Emergency Contact:</strong> +233 208 156 742 (Mr. Gasu)</p>
-                <p><strong>Emergency Contact:</strong> +233 249 642 785 (Mr. Tamakloe)</p>
-                <p><strong>Emergency Contact:</strong> +233 244 377 584 (Mrs. Danso)</p>
             </div>
->>>>>>> a3fbbec7
             </div>
           )}
         </div>
